--- conflicted
+++ resolved
@@ -2,12 +2,9 @@
 
 This is a very simple GUI application for browsing and managing S3 compatible storage services.
 
-<<<<<<< HEAD
-=======
 <img width="1035" height="759" alt="s3-bucket-diver-screenshot" src="https://github.com/user-attachments/assets/40840225-935e-481e-a76f-0eaa0a0c1735" />
 
 
->>>>>>> 68a7a160
 ## Features
 
 - Connect to S3-compatible storage services
